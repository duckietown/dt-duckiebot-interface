from dt_device_utils import get_device_hardware_brand, DeviceHardwareBrand
<<<<<<< HEAD
from .wheel_encoder_abs import WheelEncoderDriverAbs
=======
>>>>>>> 23cf8710

ROBOT_HARDWARE = get_device_hardware_brand()

if ROBOT_HARDWARE == DeviceHardwareBrand.JETSON_NANO:
    import Jetson.GPIO as GPIO

elif ROBOT_HARDWARE in [DeviceHardwareBrand.RASPBERRY_PI, DeviceHardwareBrand.RASPBERRY_PI_64]:
    import RPi.GPIO as GPIO

else:
    raise Exception("Undefined Hardware!")


class WheelEncoderDriver(WheelEncoderDriverAbs):
    """Class handling communication with a wheel encoder.

    An instance of this class reads data off of a wheel encoder calls a callback function
    with the new cumulative tick number as sole argument.
    The callback is called only when the encoder fires, thus there is no constant frequency.

        Args:
            name (:obj:`str`): name of the encoder (e.g., left, right).
            gpio_pin (:obj:`int`): ID of the pin the encoder is connected to.
            callback (:obj:`callable`): callback function to receive new (unique) readings.
    """

    def __init__(self, name: str, gpio_pin, callback):
        super(WheelEncoderDriver, self).__init__(name, callback)
        # valid gpio_pin
        if not 1 <= gpio_pin <= 40:
<<<<<<< HEAD
            raise ValueError('The pin number must be within the range [1, 40].')
=======
            raise ValueError("The pin number must be within the range [1, 40].")
        # validate callback
        if not callable(callback):
            raise ValueError("The callback object must be a callable object")
>>>>>>> 23cf8710
        # configure GPIO pin
        self._gpio_pin = gpio_pin
        GPIO.setmode(GPIO.BCM)
        GPIO.setup(gpio_pin, GPIO.IN)
        GPIO.add_event_detect(gpio_pin, GPIO.RISING, callback=self._cb)

    def _cb(self, _):
        self._ticks += self._direction.value
        self._callback(self._ticks)

    def release(self):
        GPIO.remove_event_detect(self._gpio_pin)<|MERGE_RESOLUTION|>--- conflicted
+++ resolved
@@ -1,8 +1,6 @@
 from dt_device_utils import get_device_hardware_brand, DeviceHardwareBrand
-<<<<<<< HEAD
+
 from .wheel_encoder_abs import WheelEncoderDriverAbs
-=======
->>>>>>> 23cf8710
 
 ROBOT_HARDWARE = get_device_hardware_brand()
 
@@ -33,14 +31,7 @@
         super(WheelEncoderDriver, self).__init__(name, callback)
         # valid gpio_pin
         if not 1 <= gpio_pin <= 40:
-<<<<<<< HEAD
-            raise ValueError('The pin number must be within the range [1, 40].')
-=======
             raise ValueError("The pin number must be within the range [1, 40].")
-        # validate callback
-        if not callable(callback):
-            raise ValueError("The callback object must be a callable object")
->>>>>>> 23cf8710
         # configure GPIO pin
         self._gpio_pin = gpio_pin
         GPIO.setmode(GPIO.BCM)
