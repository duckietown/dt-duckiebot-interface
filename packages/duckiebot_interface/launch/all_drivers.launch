--- conflicted
+++ resolved
@@ -112,11 +112,7 @@
     </group>
 
     <!-- OLED Display driver: -->
-<<<<<<< HEAD
-    <group if="$(eval arg('robot_hardware') != 'virtual' and arg('robot_configuration') in ['DB21M', 'DB21J', 'DB21R'])">
-=======
-    <group if="$(eval arg('robot_configuration') in ['DB21M', 'DB21J', 'DBR4'])">
->>>>>>> 23cf8710
+    <group if="$(eval arg('robot_hardware') != 'virtual' and arg('robot_configuration') in ['DB21M', 'DB21J', 'DBR4'])">
         <remap from="display_driver_node/button" to="button_driver_node/event"/>
         <include file="$(find display_driver)/launch/display_driver_node.launch">
             <arg name="veh" value="$(arg veh)"/>
@@ -124,11 +120,7 @@
     </group>
 
     <!-- Display renderers: -->
-<<<<<<< HEAD
-    <group if="$(eval arg('robot_hardware') != 'virtual' and arg('robot_configuration') in ['DB21M', 'DB21J', 'DB21R'])">
-=======
-    <group if="$(eval arg('robot_configuration') in ['DB21M', 'DB21J', 'DBR4'])">
->>>>>>> 23cf8710
+    <group if="$(eval arg('robot_hardware') != 'virtual' and arg('robot_configuration') in ['DB21M', 'DB21J', 'DBR4'])">
         <!-- health: renders health and usage info about the robot -->
         <include file="$(find display_renderers)/launch/health_renderer_node.launch">
             <arg name="veh" value="$(arg veh)"/>
@@ -140,11 +132,7 @@
     </group>
 
     <!-- Button driver -->
-<<<<<<< HEAD
-    <group if="$(eval arg('robot_hardware') != 'virtual' and arg('robot_configuration') in ['DB21M', 'DB21J', 'DB21R'])">
-=======
-    <group if="$(eval arg('robot_configuration') in ['DB21M', 'DB21J', 'DBR4'])">
->>>>>>> 23cf8710
+    <group if="$(eval arg('robot_hardware') != 'virtual' and arg('robot_configuration') in ['DB21M', 'DB21J', 'DBR4'])">
         <remap from="button_driver_node/fragments" to="display_driver_node/fragments"/>
         <include file="$(find button_driver)/launch/button_driver_node.launch">
             <arg name="veh" value="$(arg veh)"/>
