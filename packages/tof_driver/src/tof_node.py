--- conflicted
+++ resolved
@@ -1,4 +1,6 @@
 #!/usr/bin/env python3
+
+# TODO: this should be reverted to the version from ENTE
 
 import rospy
 
@@ -6,18 +8,9 @@
 from std_msgs.msg import Header
 from duckietown_msgs.msg import DisplayFragment
 
-<<<<<<< HEAD
 from display_renderer import DisplayROI, PAGE_TOF, REGION_BODY, MonoImageFragmentRenderer
 from display_renderer.text import monospace_screen
-=======
-from dt_vl53l0x import \
-    VL53L0X, \
-    Vl53l0xAccuracyMode
 
-# from display_renderer import TextFragmentRenderer, DisplayROI, PAGE_TOF, REGION_HEADER, \
-#     REGION_BODY, MonoImageFragmentRenderer
-# from display_renderer.text import monospace_screen
->>>>>>> 4e8e5538
 from dt_class_utils import DTReminder
 from duckietown.dtros import DTROS, NodeType, TopicType
 
